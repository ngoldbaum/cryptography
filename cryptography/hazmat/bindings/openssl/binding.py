# Licensed under the Apache License, Version 2.0 (the "License");
# you may not use this file except in compliance with the License.
# You may obtain a copy of the License at
#
#    http://www.apache.org/licenses/LICENSE-2.0
#
# Unless required by applicable law or agreed to in writing, software
# distributed under the License is distributed on an "AS IS" BASIS,
# WITHOUT WARRANTIES OR CONDITIONS OF ANY KIND, either express or
# implied.
# See the License for the specific language governing permissions and
# limitations under the License.

from __future__ import absolute_import, division, print_function

import sys
import threading

from cryptography.hazmat.bindings.utils import build_ffi


_OSX_PRE_INCLUDE = """
#ifdef __APPLE__
#include <AvailabilityMacros.h>
#define __ORIG_DEPRECATED_IN_MAC_OS_X_VERSION_10_7_AND_LATER \
    DEPRECATED_IN_MAC_OS_X_VERSION_10_7_AND_LATER
#undef DEPRECATED_IN_MAC_OS_X_VERSION_10_7_AND_LATER
#define DEPRECATED_IN_MAC_OS_X_VERSION_10_7_AND_LATER
#endif
"""

_OSX_POST_INCLUDE = """
#ifdef __APPLE__
#undef DEPRECATED_IN_MAC_OS_X_VERSION_10_7_AND_LATER
#define DEPRECATED_IN_MAC_OS_X_VERSION_10_7_AND_LATER \
    __ORIG_DEPRECATED_IN_MAC_OS_X_VERSION_10_7_AND_LATER
#endif
"""


class Binding(object):
    """
    OpenSSL API wrapper.
    """
    _module_prefix = "cryptography.hazmat.bindings.openssl."
    _modules = [
        "aes",
        "asn1",
        "bignum",
        "bio",
        "conf",
        "crypto",
        "dh",
        "dsa",
        "ec",
        "engine",
        "err",
        "evp",
        "hmac",
        "nid",
        "objects",
        "opensslv",
        "osrand_engine",
        "pem",
        "pkcs7",
        "pkcs12",
        "rand",
        "rsa",
        "ssl",
        "x509",
        "x509name",
        "x509v3",
    ]

    _locks = None
    _lock_cb_handle = None
    _lock_init_lock = threading.Lock()

    ffi = None
    lib = None

    def __init__(self):
        self._ensure_ffi_initialized()

    @classmethod
    def _ensure_ffi_initialized(cls):
        if cls.ffi is not None and cls.lib is not None:
            return

        # platform check to set the right library names
        if sys.platform != "win32":
            libraries = ["crypto", "ssl"]
        else:  # pragma: no cover
            libraries = ["libeay32", "ssleay32"]

        cls.ffi, cls.lib = build_ffi(cls._module_prefix, cls._modules,
                                     _OSX_PRE_INCLUDE, _OSX_POST_INCLUDE,
<<<<<<< HEAD
                                     ["crypto", "ssl"])
        res = cls.lib.Cryptography_add_osrandom_engine()
        assert res == 1
=======
                                     libraries)
>>>>>>> 307437b1

    @classmethod
    def is_available(cls):
        # OpenSSL is the only binding so for now it must always be available
        return True

    @classmethod
    def init_static_locks(cls):
        with cls._lock_init_lock:
            cls._ensure_ffi_initialized()

            if not cls._lock_cb_handle:
                cls._lock_cb_handle = cls.ffi.callback(
                    "void(int, int, const char *, int)",
                    cls._lock_cb
                )

            # use Python's implementation if available

            __import__("_ssl")

            if cls.lib.CRYPTO_get_locking_callback() != cls.ffi.NULL:
                return

            # otherwise setup our version

            num_locks = cls.lib.CRYPTO_num_locks()
            cls._locks = [threading.Lock() for n in range(num_locks)]

            cls.lib.CRYPTO_set_locking_callback(cls._lock_cb_handle)

    @classmethod
    def _lock_cb(cls, mode, n, file, line):
        lock = cls._locks[n]

        if mode & cls.lib.CRYPTO_LOCK:
            lock.acquire()
        elif mode & cls.lib.CRYPTO_UNLOCK:
            lock.release()
        else:
            raise RuntimeError(
                "Unknown lock mode {0}: lock={1}, file={2}, line={3}".format(
                    mode, n, file, line
                )
            )<|MERGE_RESOLUTION|>--- conflicted
+++ resolved
@@ -95,13 +95,9 @@
 
         cls.ffi, cls.lib = build_ffi(cls._module_prefix, cls._modules,
                                      _OSX_PRE_INCLUDE, _OSX_POST_INCLUDE,
-<<<<<<< HEAD
-                                     ["crypto", "ssl"])
+                                     libraries)
         res = cls.lib.Cryptography_add_osrandom_engine()
         assert res == 1
-=======
-                                     libraries)
->>>>>>> 307437b1
 
     @classmethod
     def is_available(cls):
